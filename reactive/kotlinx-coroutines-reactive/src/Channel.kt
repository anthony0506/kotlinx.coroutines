/*
 * Copyright 2016-2018 JetBrains s.r.o. Use of this source code is governed by the Apache 2.0 license.
 */

package kotlinx.coroutines.reactive

import kotlinx.atomicfu.*
import kotlinx.coroutines.channels.*
import kotlinx.coroutines.flow.*
import kotlinx.coroutines.internal.*
import org.reactivestreams.*

/**
 * Subscribes to this [Publisher] and returns a channel to receive elements emitted by it.
 * The resulting channel shall be [cancelled][ReceiveChannel.cancel] to unsubscribe from this publisher.

 * @param request how many items to request from publisher in advance (optional, one by default).
 *
 * This method is deprecated in the favor of [Flow].
 * Instead of iterating over the resulting channel please use [collect][Flow.collect]:
 * ```
 * asFlow().collect { value ->
 *     // process value
 * }
 * ```
 */
<<<<<<< HEAD
@ObsoleteCoroutinesApi
=======
@Deprecated(
    message = "Transforming publisher to channel is deprecated, use asFlow() instead",
    level = DeprecationLevel.WARNING) // Will be error in 1.4
>>>>>>> 5f3e047b
public fun <T> Publisher<T>.openSubscription(request: Int = 1): ReceiveChannel<T> {
    val channel = SubscriptionChannel<T>(request)
    subscribe(channel)
    return channel
}

// Will be promoted to error in 1.3.0, removed in 1.4.0
@Deprecated(message = "Use collect instead", level = DeprecationLevel.ERROR, replaceWith = ReplaceWith("this.collect(action)"))
public suspend inline fun <T> Publisher<T>.consumeEach(action: (T) -> Unit) =
    openSubscription().consumeEach(action)

/**
 * Subscribes to this [Publisher] and performs the specified action for each received element.
 * Cancels subscription if any exception happens during collect.
 */
public suspend inline fun <T> Publisher<T>.collect(action: (T) -> Unit) =
    openSubscription().consumeEach(action)

@Suppress("INVISIBLE_REFERENCE", "INVISIBLE_MEMBER", "SubscriberImplementation")
private class SubscriptionChannel<T>(
    private val request: Int
) : LinkedListChannel<T>(), Subscriber<T> {
    init {
        require(request >= 0) { "Invalid request size: $request" }
    }

    private val _subscription = atomic<Subscription?>(null)

    // requested from subscription minus number of received minus number of enqueued receivers,
    // can be negative if we have receivers, but no subscription yet
    private val _requested = atomic(0)

    // AbstractChannel overrides
    @Suppress("CANNOT_OVERRIDE_INVISIBLE_MEMBER")
    override fun onReceiveEnqueued() {
        _requested.loop { wasRequested ->
            val subscription = _subscription.value
            val needRequested = wasRequested - 1
            if (subscription != null && needRequested < 0) { // need to request more from subscription
                // try to fixup by making request
                if (wasRequested != request && !_requested.compareAndSet(wasRequested, request))
                    return@loop // continue looping if failed
                subscription.request((request - needRequested).toLong())
                return
            }
            // just do book-keeping
            if (_requested.compareAndSet(wasRequested, needRequested)) return
        }
    }

    @Suppress("CANNOT_OVERRIDE_INVISIBLE_MEMBER")
    override fun onReceiveDequeued() {
        _requested.incrementAndGet()
    }

    @Suppress("CANNOT_OVERRIDE_INVISIBLE_MEMBER")
    override fun onClosedIdempotent(closed: LockFreeLinkedListNode) {
        _subscription.getAndSet(null)?.cancel() // cancel exactly once
    }

    // Subscriber overrides
    override fun onSubscribe(s: Subscription) {
        _subscription.value = s
        while (true) { // lock-free loop on _requested
            if (isClosedForSend) {
                s.cancel()
                return
            }
            val wasRequested = _requested.value
            if (wasRequested >= request) return // ok -- normal story
            // otherwise, receivers came before we had subscription or need to make initial request
            // try to fixup by making request
            if (!_requested.compareAndSet(wasRequested, request)) continue
            s.request((request - wasRequested).toLong())
            return
        }
    }

    override fun onNext(t: T) {
        _requested.decrementAndGet()
        offer(t)
    }

    override fun onComplete() {
        close(cause = null)
    }

    override fun onError(e: Throwable) {
        close(cause = e)
    }
}
<|MERGE_RESOLUTION|>--- conflicted
+++ resolved
@@ -24,13 +24,9 @@
  * }
  * ```
  */
-<<<<<<< HEAD
-@ObsoleteCoroutinesApi
-=======
 @Deprecated(
     message = "Transforming publisher to channel is deprecated, use asFlow() instead",
     level = DeprecationLevel.WARNING) // Will be error in 1.4
->>>>>>> 5f3e047b
 public fun <T> Publisher<T>.openSubscription(request: Int = 1): ReceiveChannel<T> {
     val channel = SubscriptionChannel<T>(request)
     subscribe(channel)
